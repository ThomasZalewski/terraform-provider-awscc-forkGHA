--- conflicted
+++ resolved
@@ -2,17 +2,14 @@
 
 FEATURES:
 
-<<<<<<< HEAD
 * **New Data Source:** `awscc_omics_annotation_store`
 * **New Data Source:** `awscc_omics_annotation_stores`
 * **New Data Source:** `awscc_scheduler_schedule`
 * **New Data Source:** `awscc_scheduler_schedules`
 * **New Resource:** `awscc_omics_annotation_store`
 * **New Resource:** `awscc_scheduler_schedule`
-=======
 * **New Data Source:** `awscc_accessanalyzer_analyzer`
 * **New Resource:** `awscc_accessanalyzer_analyzer`
->>>>>>> a3036097
 
 ## 1.49.0 (July 10, 2025)
 
