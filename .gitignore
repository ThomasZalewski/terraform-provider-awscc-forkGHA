--- conflicted
+++ resolved
@@ -33,10 +33,6 @@
 # Keep windows files with windows line endings
 *.winfile eol=crlf
 
-<<<<<<< HEAD
 # Update Schema Package Exclusions
 internal/update/makes_error.txt
-=======
-# Schema update automation
-last_resource.txt
->>>>>>> 8392751c
+last_resource.txt